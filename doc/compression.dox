--- conflicted
+++ resolved
@@ -205,11 +205,7 @@
 instead of just above 1 with quantization turned of.
 
 
-<<<<<<< HEAD
-\subsection compression-guidelines-aptly Try CompressAuto!
-=======
 \subsection compression-guidelines-auto Try CompressAuto!
->>>>>>> 02d2222d
 
 
 This is the default recommendation when you have no specific knowledge on the data stationnarity.
