--- conflicted
+++ resolved
@@ -16,10 +16,5 @@
 #                         elements_project(MyProject 1.0 USE Element 3.9)
 #===============================================================================
 
-<<<<<<< HEAD
 elements_project(EleFits 5.1 USE Elements 6.0.1
-        DESCRIPTION "A modern C++ API on top of CFITSIO")
-=======
-elements_project(EleFits 5.0.1 USE Elements 6.0.1
-        DESCRIPTION "A modern C++ API on top of CFITSIO")
->>>>>>> cde38ed3
+        DESCRIPTION "A modern C++ API on top of CFITSIO")