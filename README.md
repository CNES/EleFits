--- conflicted
+++ resolved
@@ -101,16 +101,9 @@
 // - Raster<float> data: A 2D intensity image
 // - Raster<char> mask: A 2D mask image
 
-<<<<<<< HEAD
-MefFile f(filename, FileMode::Edit);
-f.strategy(CompressAuto(), ValidateChecksums());
-f.appendImage("", {}, image); // Automatically compresses with shuffled GZIP
-f.appendImage("", {}, mask); // Automatically compresses with PLIO
-=======
 MefFile f(filename, FileMode::Edit, CompressAuto(), ValidateChecksums());
 f.append_image("", {}, image); // Automatically compresses with shuffled GZIP
 f.append_image("", {}, mask); // Automatically compresses with PLIO
->>>>>>> 02d2222d
 const auto& p = f.primary(); // Automatically validates Primary's checksums, if any
 f.close(); // Automatically updates checksums of edited HDUs
 ```
